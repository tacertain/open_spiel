--- conflicted
+++ resolved
@@ -135,25 +135,16 @@
   offset += 1;
 
   // one-hot vector for the state/message
-<<<<<<< HEAD
   if (static_cast<Players>(player) == Players::kSender) {
     if (state_ != kUnassignedValue) {
-      (*values)[offset + state_] = 1;
+      values[offset + state_] = 1;
       offset += num_states_;
     }
   } else if (static_cast<Players>(player) == Players::kReceiver) {
     if (message_ != kUnassignedValue) {
-      (*values)[offset + message_] = 1;
+      values[offset + message_] = 1;
       offset += num_messages_;
     }
-=======
-  if (static_cast<Players>(cur_player_) == Players::kSender) {
-    values[offset + state_] = 1;
-    offset += num_states_;
-  } else if (static_cast<Players>(cur_player_) == Players::kReceiver) {
-    values[offset + message_] = 1;
-    offset += num_messages_;
->>>>>>> f55d0c33
   } else {
     SpielFatalError("Invalid player");
   }
