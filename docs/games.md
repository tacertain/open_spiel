# Available games

![](_static/green_circ10.png "green circle"): thoroughly-tested. In many cases,
we verified against known values and/or reproduced results from papers.

<font color="orange"><b>~</b></font>: implemented but lightly tested.

<font color="red"><b>X</b></font>: known issues (see code for details).

Status                                       | Game
-------------------------------------------- | ----
<<<<<<< HEAD
<font color="orange"><b>~</b></font>         | [Atari](#atari)
=======
<font color="orange"><b>~</b></font>         | [2048](#2048)
>>>>>>> 97a199a3
<font color="orange"><b>~</b></font>         | [Amazons](#amazons)
![](_static/green_circ10.png "green circle") | [Backgammon](#backgammon)
<font color="orange"><b>~</b></font>         | [Bargaining](#bargaining)
<font color="orange"><b>~</b></font>         | [Battleship](#battleship)
<font color="orange"><b>~</b></font>         | [Blackjack](#blackjack)
![](_static/green_circ10.png "green circle") | [Breakthrough](#breakthrough)
![](_static/green_circ10.png "green circle") | [Bridge](#bridge)
![](_static/green_circ10.png "green circle") | [(Uncontested) Bridge bidding](#uncontested-bridge-bidding)
<font color="orange"><b>~</b></font>         | [Catch](#catch)
<font color="orange"><b>~</b></font>         | [Checkers](#checkers)
<font color="orange"><b>~</b></font>         | [Cliff Walking](#cliff-walking)
<font color="orange"><b>~</b></font>         | [Clobber](#clobber)
<font color="orange"><b>~</b></font>         | [Coin Game](#coin-game)
<font color="orange"><b>~</b></font>         | [Colored Trails](#colored-trails)
![](_static/green_circ10.png "green circle") | [Connect Four](#connect-four)
<font color="orange"><b>~</b></font>         | [Cooperative Box-Pushing](#cooperative-box-pushing)
![](_static/green_circ10.png "green circle") | [Chess](#chess)
<font color="orange"><b>~</b></font>         | [Dark Hex](#dark-hex)
<font color="orange"><b>~</b></font>         | [Deep Sea](#deep-sea)
<font color="orange"><b>~</b></font>         | [Euchre](#euchre)
![](_static/green_circ10.png "green circle") | [First-price Sealed-Bid Auction](#first-price-sealed-bid-auction)
![](_static/green_circ10.png "green circle") | [Gin Rummy](#gin-rummy)
![](_static/green_circ10.png "green circle") | [Go](#go)
![](_static/green_circ10.png "green circle") | [Goofspiel](#goofspiel)
![](_static/green_circ10.png "green circle") | [Hanabi](#hanabi)
![](_static/green_circ10.png "green circle") | [Havannah](#havannah)
![](_static/green_circ10.png "green circle") | [Hearts](#hearts)
<font color="orange"><b>~</b></font>         | [Hex](#hex)
<font color="orange"><b>~</b></font>         | [Kriegspiel](#Kriegspiel)
![](_static/green_circ10.png "green circle") | [Kuhn poker](#kuhn-poker)
<font color="orange"><b>~</b></font>         | [Laser Tag](#laser-tag)
![](_static/green_circ10.png "green circle") | [Leduc poker](#leduc-poker)
<font color="orange"><b>~</b></font>         | [Lewis Signaling](#lewis-signaling)
![](_static/green_circ10.png "green circle") | [Liar's Dice](#liars-dice)
<font color="orange"><b>~</b></font>         | [Mancala](#mancala)
<font color="orange"><b>~</b></font>         | [Markov Soccer](#markov-soccer)
![](_static/green_circ10.png "green circle") | [Matching Pennies (Three-player)](#matching-pennies-three-player)
![](_static/green_circ10.png "green circle") | [Mean Field Game : garnet](#mean_field_game_garnet)
![](_static/green_circ10.png "green circle") | [Mean Field Game : crowd modelling](#mean_field_game_crowd_modelling)
![](_static/green_circ10.png "green circle") | [Mean Field Game : crowd modelling 2d](#mean_field_game_crowd_modelling_2d)
![](_static/green_circ10.png "green circle") | [Mean Field Game : linear quadratic](#mean-field-game--linear-quadratic)
![](_static/green_circ10.png "green circle") | [Mean Field Game : predator prey](#mean_field_game_predator_prey)
![](_static/green_circ10.png "green circle") | [Mean Field Game : routing](#mean-field-game--routing)
<font color="orange"><b>~</b></font>         | [Morpion Solitaire (4D)](#morpion-solitaire-4d)
![](_static/green_circ10.png "green circle") | [Negotiation](#negotiation)
<font color="orange"><b>~</b></font>         | [Nim](#nim)
<font color="orange"><b>~</b></font>         | [Oh Hell](#oh-hell)
![](_static/green_circ10.png "green circle") | [Oshi-Zumo](#oshi-zumo)
![](_static/green_circ10.png "green circle") | [Oware](#oware)
<font color="orange"><b>~</b></font>         | [Pathfinding](#pathfinding)
![](_static/green_circ10.png "green circle") | [Pentago](#pentago)
<font color="orange"><b>~</b></font>         | [Phantom Go](#phantom-go)
<font color="orange"><b>~</b></font>         | [Phantom Tic-Tac-Toe](#phantom-tic-tac-toe)
![](_static/green_circ10.png "green circle") | [Pig](#pig)
<font color="orange"><b>~</b></font>         | [Poker (Hold 'em)](#poker-hold-em)
![](_static/green_circ10.png "green circle") | [Quoridor](#quoridor)
<font color="orange"><b>~</b></font>         | [Reconnaissance Blind Chess](#reconnaissance-blind-chess)
![](_static/green_circ10.png "green circle") | [Routing game](#routing-game)
<font color="orange"><b>~</b></font>         | [Sheriff](#sheriff)
<font color="orange"><b>~</b></font>         | [Slovenian Tarok](#slovenian-tarok)
<font color="orange"><b>~</b></font>         | [Skat (simplified bidding)](#skat-simplified-bidding)
<font color="orange"><b>~</b></font>         | [Solitaire (K+)](#solitaire-k)
![](_static/green_circ10.png "green circle") | [Tic-Tac-Toe](#tic-tac-toe)
![](_static/green_circ10.png "green circle") | [Tiny Bridge](#tiny-bridge)
![](_static/green_circ10.png "green circle") | [Tiny Hanabi](#tiny-hanabi)
![](_static/green_circ10.png "green circle") | [Trade Comm](#trade-comm)
<font color="orange"><b>~</b></font>         | [Ultimate Tic-Tac-Toe](#ultimate-tic-tac-toe)
![](_static/green_circ10.png "green circle") | [Y](#y)

## Details

<<<<<<< HEAD
### Atari

*   Agent plays classic games from [Gym's Atari Environments](https://www.gymlibrary.ml/environments/atari/), such as Breakout.
*   Single player.
*   Most games are non-deterministic.
*   Perfect information.
=======
### 2048

*   A single player game where player aims to create a 2048 tile by merging
    other tiles.
*   Numbers on a grid.
*   Modern game.
*   Non-deterministic.
*   Perfect information.
*   1 player.
*   [Github](https://github.com/gabrielecirulli/2048)
>>>>>>> 97a199a3

### Amazons

*   Move pieces on a board trying to block opponents from moving.
*   Pieces on a grid.
*   Modern game.
*   Deterministic.
*   Perfect information.
*   2 players.
*   [Wikipedia](https://en.wikipedia.org/wiki/Game_of_the_Amazons)

### Backgammon

*   Players move their pieces through the board based on the rolls of dice.
*   Idiosyncratic format.
*   Traditional game.
*   Non-deterministic.
*   Perfect information.
*   2 players.
*   [Wikipedia](https://en.wikipedia.org/wiki/Backgammon)

### Bargaining

*   Agents negotiate for items in a pool with different (hidden) valuations.
*   Research game.
*   Non-deterministic (randomized pool and valuations).
*   Imperfect information.
*   2 players.
*   [Lewis et al. '17](https://arxiv.org/abs/1706.05125),
    [DeVault et al. '15](https://www.aaai.org/ocs/index.php/SSS/SSS15/paper/viewFile/10335/10100)

### Battleship

*   Players place ships and shoot at each other in turns.
*   Pieces on a board.
*   Traditional game.
*   Deterministic.
*   Imperfect information.
*   2 players.
*   Good for correlated equilibria.
*   [Farina et al. '19, Correlation in Extensive-Form Games: Saddle-Point
    Formulation and
    Benchmarks](https://papers.nips.cc/paper/9122-correlation-in-extensive-form-games-saddle-point-formulation-and-benchmarks.pdf).
    Based on the original game
    [(wikipedia)](https://en.wikipedia.org/wiki/Battleship_\(game\))

### Blackjack

*   Simplified version of blackjack, with only HIT/STAND moves.
*   Traditional game.
*   Non-deterministic.
*   Imperfect information.
*   1 player.
*   [Wikipedia](https://en.wikipedia.org/wiki/Blackjack)

### Breakthrough

*   Simplified chess using only pawns.
*   Pieces on a grid.
*   Modern game.
*   Deterministic.
*   Perfect information.
*   2 players.
*   [Wikipedia](https://en.wikipedia.org/wiki/Breakthrough_\(board_game\))

### Bridge

*   A card game where players compete in pairs.
*   Card game.
*   Traditional game.
*   Non-deterministic.
*   Imperfect information.
*   4 players.
*   [Wikipedia](https://en.wikipedia.org/wiki/Contract_bridge)

### (Uncontested) Bridge bidding

*   Players score points by forming specific sets with the cards in their hands.
*   Card game.
*   Research game.
*   Non-deterministic.
*   Imperfect information.
*   2 players.
*   [Wikipedia](https://en.wikipedia.org/wiki/Contract_bridge)

### Catch

*   Agent must move horizontally to 'catch' a descending ball. Designed to test
    basic learning.
*   Agent on a grid.
*   Research game.
*   Non-deterministic.
*   Perfect information.
*   1 players.
*   [Mnih et al. 2014, Recurrent Models of Visual Attention](https://papers.nips.cc/paper/5542-recurrent-models-of-visual-attention.pdf),<br>[Osband et al '19, Behaviour Suite for Reinforcement Learning, Appendix A](https://arxiv.org/abs/1908.03568)

### Checkers

*   Players move pieces around the board with the goal of eliminating the
    opposing pieces.
*   Pieces on a grid.
*   Traditional game.
*   Deterministic.
*   Perfect information.
*   2 players.
*   [Wikipedia](https://en.wikipedia.org/wiki/Checkers)

### Cliff Walking

*   Agent must find goal without falling off a cliff. Designed to demonstrate
    exploration-with-danger.
*   Agent on a grid.
*   Research game.
*   Deterministic.
*   Perfect information.
*   1 players.
*   [Sutton et al. '18, page 132](http://www.incompleteideas.net/book/bookdraft2018mar21.pdf)

### Clobber

*   Simplified checkers, where tokens can capture neighbouring tokens. Designed
    to be amenable to combinatorial analysis.
*   Pieces on a grid.
*   Research game.
*   Deterministic.
*   Perfect information.
*   2 players.
*   [Wikipedia](https://en.wikipedia.org/wiki/Clobber)

### Coin Game

*   Agents must collect their and their collaborator's tokens while avoiding a
    third kind of token. Designed to test divining of collaborator's intentions
*   Agents on a grid.
*   Research game.
*   Non-deterministic.
*   Imperfect information (all players see the grid and their own preferences,
    but not the preferences of other players).
*   2 players.
*   [Raileanu et al. '18, Modeling Others using Oneself in Multi-Agent
    Reinforcement Learning](https://arxiv.org/abs/1802.09640)

### Colored Trails

*   Agents negotiations for chips that they they play on a colored grid to move
    closer to the goal.
*   Agents on a grid.
*   Research game.
*   Non-deterministic (randomized board & chip configuration).
*   Imperfect information.
*   3 players.
*   [Ya'akov et al. '10](https://dash.harvard.edu/handle/1/4726287),
    [Fecici & Pfeffer '08](https://dl.acm.org/doi/10.5555/1402383.1402431),
    [de Jong et al. '11](https://www.ifaamas.org/Proceedings/aamas2011/papers/C4_R57.pdf)

### Connect Four

*   Players drop tokens into columns to try and form a pattern.
*   Tokens on a grid.
*   Traditional game.
*   Deterministic.
*   Perfect information.
*   2 players.
*   [Wikipedia](https://en.wikipedia.org/wiki/Connect_Four)

### Cooperative Box-Pushing

*   Agents must collaborate to push a box into the goal. Designed to test
    collaboration.
*   Agents on a grid.
*   Research game.
*   Deterministic.
*   Perfect information.
*   2 players.
*   [Seuken & Zilberstein '12, Improved Memory-Bounded Dynamic Programming for
    Decentralized POMDPs](https://arxiv.org/abs/1206.5295)

### Chess

*   Players move pieces around the board with the goal of eliminating the
    opposing pieces.
*   Pieces on a grid.
*   Traditional game.
*   Deterministic.
*   Perfect information.
*   2 players.
*   [Wikipedia](https://en.wikipedia.org/wiki/Chess)

### Dark Hex

*   Hex, except the opponent's tokens are hidden. (Imperfect-information
    version)
*   Uses tokens on a hex grid.
*   Research game.
*   Deterministic.
*   Imperfect information.
*   2 players.

### Deep Sea

*   Agent must explore to find reward (first version) or penalty (second
    version). Designed to test exploration.
*   Agent on a grid.
*   Research game.
*   Deterministic.
*   Perfect information.
*   1 players.
*   [Osband et al. '17, Deep Exploration via Randomized Value Functions](https://arxiv.org/abs/1703.07608)

### Euchre

*   Trick-taking card game where players compete in pairs.
*   Card game.
*   Traditional game.
*   Non-deterministic.
*   Imperfect information.
*   4 players.
*   [Wikipedia](https://en.wikipedia.org/wiki/Euchre)

### First-price Sealed-Bid Auction

*   Agents submit bids simultaneously; highest bid wins, and that's the price
    paid.
*   Idiosyncratic format.
*   Research game.
*   Non-deterministic.
*   Imperfect, incomplete information.
*   2-10 players.
*   [Wikipedia](https://en.wikipedia.org/wiki/First-price_sealed-bid_auction)

### Gin Rummy

*   Players score points by forming specific sets with the cards in their hands.
*   Card game.
*   Traditional game.
*   Non-deterministic.
*   Imperfect information.
*   2 players.
*   [Wikipedia](https://en.wikipedia.org/wiki/Gin_rummy)

### Go

*   Players place tokens on the board with the goal of encircling territory.
*   Tokens on a grid.
*   Traditional game.
*   Deterministic.
*   Perfect information.
*   2 players.
*   [Wikipedia](https://en.wikipedia.org/wiki/Go_\(game\))

### Goofspiel

*   Players bid with their cards to win other cards.
*   Card game.
*   Traditional game.
*   Non-deterministic.
*   Imperfect information.
*   2-10 players.
*   [Wikipedia](https://en.wikipedia.org/wiki/Goofspiel)

### Hanabi

*   Players can see only other player's pieces, and everyone must cooperate to
    win.
*   Idiosyncratic format.
*   Modern game.
*   Non-deterministic.
*   Imperfect information.
*   2-5 players.
*   [Wikipedia](https://en.wikipedia.org/wiki/Hanabi_\(card_game\)) and
    [Bard et al. '19, The Hanabi Challenge: A New Frontier for AI Research](https://arxiv.org/abs/1902.00506)
*   Implemented via
    [Hanabi Learning Environment](https://github.com/deepmind/hanabi-learning-environment)

### Havannah

*   Players add tokens to a hex grid to try and form a winning structure.
*   Tokens on a hex grid.
*   Modern game.
*   Deterministic.
*   Perfect information.
*   2 players.
*   [Wikipedia](https://en.wikipedia.org/wiki/Havannah)

### Hearts

*   A card game where players try to avoid playing the highest card in each
    round.
*   Card game.
*   Traditional game.
*   Non-deterministic.
*   Imperfect information.
*   3-6 players.
*   [Wikipedia](https://en.wikipedia.org/wiki/Hearts_\(card_game\))

### Hex

*   Players add tokens to a hex grid to try and link opposite sides of the
    board.
*   Uses tokens on a hex grid.
*   Modern game.
*   Deterministic.
*   Perfect information.
*   2 players.
*   [Wikipedia](https://en.wikipedia.org/wiki/Hex_\(board_game\))
*   [Hex, the full story by Ryan Hayward and Bjarne Toft](https://webdocs.cs.ualberta.ca/~hayward/hexbook/hex.html)

### Kriegspiel

*   Chess with opponent's pieces unknown. Illegal moves have no effect - it
    remains the same player's turn until they make a legal move.
*   Traditional chess variant, invented by Henry Michael Temple in 1899.
*   Deterministic.
*   Imperfect information.
*   2 players.
*   [Wikipedia](https://en.wikipedia.org/wiki/Kriegspiel_\(chess\))
*   [Monte Carlo tree search in Kriegspiel](https://www.ics.uci.edu/~dechter/courses/ics-295/fall-2019/papers/2010-mtc-aij.pdf)
*   [Game-Tree Search with Combinatorially Large Belief States, Parker 2005](https://www.cs.umd.edu/~nau/papers/parker2005game-tree.pdf)

### Kuhn poker

*   Simplified poker amenable to game-theoretic analysis.
*   Cards with bidding.
*   Research game.
*   Non-deterministic.
*   Imperfect information.
*   2 players.
*   [Wikipedia](https://en.wikipedia.org/wiki/Kuhn_poker)

### Laser Tag

*   Agents see a local part of the grid, and attempt to tag each other with
    beams.
*   Agents on a grid.
*   Research game.
*   Non-deterministic.
*   Imperfect information.
*   2 players.
*   [Leibo et al. '17](https://arxiv.org/abs/1702.03037),
    [Lanctot et al. '17](https://arxiv.org/abs/1711.00832)

### Leduc poker

*   Simplified poker amenable to game-theoretic analysis.
*   Cards with bidding.
*   Research game.
*   Non-deterministic.
*   Imperfect information.
*   2 players.
*   [Southey et al. '05, Bayes’ bluff: Opponent modelling in poker](https://arxiv.org/abs/1207.1411)

### Lewis Signaling

*   Receiver must choose an action dependent on the sender's hidden state.
    Designed to demonstrate the use of conventions.
*   Idiosyncratic format.
*   Research game.
*   Non-deterministic.
*   Imperfect information.
*   2 players.
*   [Wikipedia](https://en.wikipedia.org/wiki/Lewis_signaling_game)

### Liar's Dice

*   Players bid and bluff on the state of all the dice together, given only the
    state of their dice.
*   Dice with bidding.
*   Traditional game.
*   Non-deterministic.
*   Imperfect information.
*   2 players.
*   [Wikipedia](https://en.wikipedia.org/wiki/Liar%27s_dice)

### Mancala

*   Players take turns sowing beans on the board and try to capture more beans
    than the opponent.
*   Idiosyncratic format.
*   Traditional game.
*   Deterministic.
*   Perfect information.
*   2 players.
*   [Wikipedia](https://en.wikipedia.org/wiki/Kalah)

### Markov Soccer

*   Agents must take the ball to their goal, and can 'tackle' the opponent by
    predicting their next move.
*   Agents on a grid.
*   Research game.
*   Non-deterministic.
*   Imperfect information.
*   2 players.
*   [Littman '94, Markov games as a framework for multi-agent reinforcement learning](https://www2.cs.duke.edu/courses/spring07/cps296.3/littman94markov.pdf),<br>[He et al. '16, Opponent Modeling in Deep Reinforcement Learning](https://arxiv.org/abs/1609.05559)

### Matching Pennies (Three-player)

*   Players must predict and match/oppose another player. Designed to have an
    unstable Nash equilibrium.
*   Idiosyncratic format.
*   Research game.
*   Deterministic.
*   Imperfect information.
*   3 players.
*   "Three problems in learning mixed-strategy Nash equilibria"

### Mean Field Game : routing

*   Representative player chooses at each node where they go. They has an
    origin, a destination and a departure time and chooses their route to
    minimize their travel time. Time spent on each link is a function of the
    distribution of players on the link when the player reaches the link.
*   Network with choice of route.
*   Research game.
*   Mean-field (with a unique player).
*   Explicit stochastic game (only for initial node).
*   Perfect information.
*   [Cabannes et. al. '21, Solving N-player dynamic routing games with
    congestion: a mean field approach](https://arxiv.org/pdf/2110.11943.pdf).

### Mean Field Game : Linear-Quadratic

*   Players are uniformly distributed and are then incentivized to gather at the
    same point (The lower the distanbce wrt. the distribution mean position, the
    higher the reward). A mean-reverting term pushes the players towards the
    distribution, a gaussian noise term perturbs them. The players' actions
    alter their states linearly (alpha * a * dt) and the cost thereof is
    quadratic (K * a^2 * dt), hence the name. There exists an exact, closed form
    solution for the fully continuous version of this game.
*   Research game.
*   Mean-field (with a unique player).
*   Explicit stochastic game (only for initial node).
*   Perfect information.
*   [Perrin & al. 2019 (https://arxiv.org/abs/2007.03458)]

### Morpion Solitaire (4D)

*   A single player game where player aims to maximize lines drawn on a grid,
    under certain limitations.
*   Uses tokens on a grid.
*   Traditional game.
*   Deterministic
*   Perfect information.
*   1 player.
*   [Wikipedia](https://en.wikipedia.org/wiki/Join_Five)

### Negotiation

*   Agents with different utilities must negotiate an allocation of resources.
*   Idiosyncratic format.
*   Research game.
*   Non-deterministic.
*   Imperfect information.
*   2 players.
*   [Lewis et al. '17](https://arxiv.org/abs/1706.05125),
    [Cao et al. '18](https://arxiv.org/abs/1804.03980)

### Nim

*   Two agents take objects from distinct piles trying to either avoid taking
    the last one or take it. Any positive number of objects can be taken on each
    turn given they all come from the same pile.
*   Traditional mathematical game.
*   Deterministic.
*   Perfect information.
*   2 players.
*   [Wikipedia](https://en.wikipedia.org/wiki/Nim)

### Oh Hell

*   A card game where players try to win exactly a declared number of tricks. 
*   Card game.
*   Traditional game.
*   Non-deterministic.
*   Imperfect information.
*   3-7 players.
*   [Wikipedia](https://en.wikipedia.org/wiki/Oh_Hell)

### Oshi-Zumo

*   Players must repeatedly bid to push a token off the other side of the board.
*   Idiosyncratic format.
*   Traditional game.
*   Deterministic.
*   Imperfect information.
*   2 players.
*   [Buro, 2004. Solving the oshi-zumo game](https://link.springer.com/chapter/10.1007/978-0-387-35706-5_23) <br> [Bosansky et al. '16, Algorithms for Computing Strategies in Two-Player Simultaneous Move Games](http://mlanctot.info/files/papers/aij-2psimmove.pdf)

### Oware

*   Players redistribute tokens from their half of the board to capture tokens
    in the opponent's part of the board.
*   Idiosyncratic format.
*   Traditional game.
*   Deterministic.
*   Perfect information.
*   2 players.
*   [Wikipedia](https://en.wikipedia.org/wiki/Oware)

### Pathfinding

*   Agents must move to their desitnation.
*   Agents on a grid. Single-agent game is the classic examples from Sutton &
    Barto.
*   Research game.
*   Non-deterministic (in multiagent, collisions resolved by chance nodes).
*   Perfect information.
*   1-10 players.
*   Similar games appeared in
    [Austerweil et al. '15](http://miaoliu.scripts.mit.edu/SSS-16/wp-content/uploads/2016/01/paper.pdf),
    [Greenwald & Hall '03](https://www.aaai.org/Papers/ICML/2003/ICML03-034.pdf),
    and [Littman '01](https://jmvidal.cse.sc.edu/library/littman01a.pdf).

### Pentago

*   Players place tokens on the board, then rotate part of the board to a new
    orientation.
*   Uses tokens on a grid.
*   Modern game.
*   Deterministic.
*   Perfect information.
*   2 players.
*   [Wikipedia](https://en.wikipedia.org/wiki/Pentago)

### Phantom Go

*   Go, except the opponent's stones are hidden. The analogue of Kriegspiel for
    Go.
*   Research game.
*   Deterministic.
*   Imperfect information.
*   2 players.
*   [Cazenave '05, A Phantom Go Program](https://link.springer.com/chapter/10.1007/11922155_9)

### Phantom Tic-Tac-Toe

*   Tic-tac-toe, except the opponent's tokens are hidden. Designed as a simple,
    imperfect-information game.
*   Uses tokens on a grid.
*   Research game.
*   Deterministic.
*   Imperfect information.
*   2 players.
*   [Auger '11, Multiple Tree for Partially Observable Monte-Carlo Tree Search](https://hal.archives-ouvertes.fr/hal-00563480v2/document),<br>[Lisy '14, Alternative Selection Functions for Information Set Monte Carlo Tree Search](https://core.ac.uk/download/pdf/81646968.pdf), <br>[Lanctot '13](http://mlanctot.info/files/papers/PhD_Thesis_MarcLanctot.pdf)

### Pig

*   Each player rolls a dice until they get a 1 or they 'hold'; the rolled total
    is added to their score.
*   Dice game.
*   Traditional game.
*   Non-deterministic.
*   Perfect information.
*   2-10 players.
*   [Wikipedia](https://en.wikipedia.org/wiki/Pig_\(dice_game\))

### Poker (Hold 'em)

*   Players bet on whether their hand of cards plus some communal cards will
    form a special set.
*   Cards with bidding.
*   Traditional game.
*   Non-deterministic.
*   Imperfect information.
*   2-10 players.
*   [Wikipedia](https://en.wikipedia.org/wiki/Texas_hold_%27em)
*   Implemented via [ACPC](http://www.computerpokercompetition.org/).

### Quoridor

*   Each turn, players can either move their agent or add a small wall to the
    board.
*   Idiosyncratic format.
*   Modern game.
*   Deterministic.
*   Perfect information.
*   2-4 players. (Note, from Wikipedia: "Though it can be played with 3 players,
    it's advised against. Since the 3rd player doesn't have player on the
    opposite side, they have an advantage.")
*   [Wikipedia](https://en.wikipedia.org/wiki/Quoridor)

### Reconnaissance Blind Chess

*   Chess with opponent's pieces unknown, with sensing moves.
*   Chess variant, invented by John Hopkins University Applied Physics Lab. Used
    in NeurIPS competition and Hidden Information Game Competition.
*   Deterministic.
*   Imperfect information.
*   2 players.
*   [JHU APL Main site](https://rbc.jhuapl.edu/)
*   [Markowitz et al. '18, On the Complexity of Reconnaissance Blind Chess](https://arxiv.org/abs/1811.03119)
*   [Newman et al. '16, Reconnaissance blind multi-chess: an experimentation
    platform for ISR sensor fusion and resource
    management](https://www.spiedigitallibrary.org/conference-proceedings-of-spie/9842/984209/Reconnaissance-blind-multi-chess--an-experimentation-platform-for-ISR/10.1117/12.2228127.short?SSO=1)

### Routing game

*   Players choose at each node where they go. They have an origin, a
    destination and a departure time and choose their route to minimize their
    travel time. Time spent on each link is a function of the number of players
    on the link when the player reaches the link.
*   Network with choice of route.
*   Research game.
*   Simultaneous.
*   Deterministic.
*   Perfect information.
*   Any number of players.
*   [Cabannes et. al. '21, Solving N-player dynamic routing games with
    congestion: a mean field approach](https://arxiv.org/pdf/2110.11943.pdf).

### Sheriff

*   Bargaining game.
*   Deterministic.
*   Imperfect information.
*   2 players.
*   Good for correlated equilibria.
*   [Farina et al. '19, Correlation in Extensive-Form Games: Saddle-Point
    Formulation and
    Benchmarks](https://papers.nips.cc/paper/9122-correlation-in-extensive-form-games-saddle-point-formulation-and-benchmarks.pdf).
*   Based on the board game "Sheriff of Nottingham"
    [(bbg)](https://boardgamegeek.com/boardgame/157969/sheriff-nottingham)

### Slovenian Tarok

*   Trick-based card game with bidding.
*   Traditional game.
*   Non-deterministic.
*   Imperfect information.
*   3-4 players.
*   [Wikipedia](https://en.wikipedia.org/wiki/K%C3%B6nigrufen#Slovenia)
*   [Luštrek et al. 2003, A program for playing Tarok](https://pdfs.semanticscholar.org/a920/70fe11f75f58c27ed907c4688747259cae15.pdf)

### Skat (simplified bidding)

*   Each turn, players bid to compete against the other two players.
*   Cards with bidding.
*   Traditional game.
*   Non-deterministic.
*   Imperfect information.
*   3 players.
*   [Wikipedia](https://en.wikipedia.org/wiki/Skat_\(card_game\))

### Solitaire (K+)

*   A single-player card game.
*   Card game.
*   Traditional game.
*   Non-deterministic.
*   Imperfect information.
*   1 players.
*   [Wikipedia](https://en.wikipedia.org/wiki/Klondike_\(solitaire\)) and
    [Bjarnason et al. '07, Searching solitaire in real time](http://web.engr.oregonstate.edu/~afern/papers/solitaire.pdf)

### Tic-Tac-Toe

*   Players place tokens to try and form a pattern.
*   Uses tokens on a grid.
*   Traditional game.
*   Deterministic.
*   Perfect information.
*   2 players.
*   [Wikipedia](https://en.wikipedia.org/wiki/Tic-tac-toe)

### Tiny Bridge

*   Simplified Bridge with fewer cards and tricks.
*   Cards with bidding.
*   Research game.
*   Non-deterministic.
*   Imperfect information.
*   2, 4 players.
*   See implementation for details.

### Tiny Hanabi

*   Simplified Hanabi with just two turns.
*   Idiosyncratic format.
*   Research game.
*   Non-deterministic.
*   Imperfect information.
*   2-10 players.
*   [Foerster et al 2018, Bayesian Action Decoder for Deep Multi-Agent
    Reinforcement Learning](https://arxiv.org/abs/1811.01458)

### Trade Comm

*   Players with different utilities and items communicate and then trade.
*   Idiosyncratic format.
*   Research game.
*   Non-deterministic.
*   Imperfect information.
*   2 players.
*   A simple emergent communication game based on trading.

### Ultimate Tic-Tac-Toe

*   Players try and form a pattern in local boards and a meta-board.
*   Uses tokens on a grid.
*   Deterministic.
*   Perfect information.
*   2 players.
*   [Wikipedia](https://en.wikipedia.org/wiki/Ultimate_tic-tac-toe)

### Y

*   Players place tokens to try and connect sides of a triangular board.
*   Tokens on hex grid.
*   Modern game.
*   Deterministic.
*   Perfect information.
*   2 players.
*   [Wikipedia](https://en.wikipedia.org/wiki/Y_\(game\))<|MERGE_RESOLUTION|>--- conflicted
+++ resolved
@@ -9,12 +9,9 @@
 
 Status                                       | Game
 -------------------------------------------- | ----
-<<<<<<< HEAD
+<font color="orange"><b>~</b></font>         | [2048](#2048)
+<font color="orange"><b>~</b></font>         | [Amazons](#amazons)
 <font color="orange"><b>~</b></font>         | [Atari](#atari)
-=======
-<font color="orange"><b>~</b></font>         | [2048](#2048)
->>>>>>> 97a199a3
-<font color="orange"><b>~</b></font>         | [Amazons](#amazons)
 ![](_static/green_circ10.png "green circle") | [Backgammon](#backgammon)
 <font color="orange"><b>~</b></font>         | [Bargaining](#bargaining)
 <font color="orange"><b>~</b></font>         | [Battleship](#battleship)
@@ -85,14 +82,6 @@
 
 ## Details
 
-<<<<<<< HEAD
-### Atari
-
-*   Agent plays classic games from [Gym's Atari Environments](https://www.gymlibrary.ml/environments/atari/), such as Breakout.
-*   Single player.
-*   Most games are non-deterministic.
-*   Perfect information.
-=======
 ### 2048
 
 *   A single player game where player aims to create a 2048 tile by merging
@@ -103,7 +92,6 @@
 *   Perfect information.
 *   1 player.
 *   [Github](https://github.com/gabrielecirulli/2048)
->>>>>>> 97a199a3
 
 ### Amazons
 
@@ -114,6 +102,13 @@
 *   Perfect information.
 *   2 players.
 *   [Wikipedia](https://en.wikipedia.org/wiki/Game_of_the_Amazons)
+
+### Atari
+
+*   Agent plays classic games from [Gym's Atari Environments](https://www.gymlibrary.ml/environments/atari/), such as Breakout.
+*   Single player.
+*   Most games are non-deterministic.
+*   Perfect information.
 
 ### Backgammon
 
